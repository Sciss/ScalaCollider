--- conflicted
+++ resolved
@@ -195,8 +195,6 @@
  *
  *    @version 0.12, 28-Dec-10
  */
-<<<<<<< HEAD
-=======
 sealed trait UGenIn extends UGenInLike { // [ R <: Rate ] extends /* RatedGE */ GE[ R, UGenIn[ R ]] {
    def rate : Rate
 //   private[synth] final def numOutputs: Int = 1
@@ -237,7 +235,6 @@
    def source : UGen
    def outputIndex : Int
 }
->>>>>>> 76aae6c1
 
 object Constant {
    @inline private def cn( f: Float )     = Constant( f )
@@ -261,27 +258,9 @@
    def displayName = value.toString
    def rate: Rate = scalar
 
-<<<<<<< HEAD
-abstract class UGen
-extends RatedGE /* with UGenProxy */ {
-   // ---- constructor ----
-   {
-      SynthGraph.builder.addUGen( this )
-   }
-
-   def name = { val cn = getClass.getName; cn.substring( cn.lastIndexOf( '.' ) + 1 )}
-   def displayName = name
-//   def outputRates: Seq[ Rate ]
-   def inputs: Seq[ UGenIn ]
-   def numInputs = inputs.size
-   def source = this
-   def specialIndex = 0
-//   def outputIndex = 0
-=======
 //   private[synth] final def ref: AnyRef = this
 
 //   def expand : UGenInLike = this
->>>>>>> 76aae6c1
 
 //   def expand: IIdxSeq[ Constant ] = IIdxSeq( this ) // ConstantUGenIn( value )
 
