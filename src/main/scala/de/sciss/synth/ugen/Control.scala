/*
 *  Control.scala
 *  (ScalaCollider)
 *
 *  Copyright (c) 2008-2011 Hanns Holger Rutz. All rights reserved.
 *
 *  This software is free software; you can redistribute it and/or
 *  modify it under the terms of the GNU General Public License
 *  as published by the Free Software Foundation; either
 *  version 2, june 1991 of the License, or (at your option) any later version.
 *
 *  This software is distributed in the hope that it will be useful,
 *  but WITHOUT ANY WARRANTY; without even the implied warranty of
 *  MERCHANTABILITY or FITNESS FOR A PARTICULAR PURPOSE. See the GNU
 *  General Public License for more details.
 *
 *  You should have received a copy of the GNU General Public
 *  License (gpl.txt) along with this software; if not, write to the Free Software
 *  Foundation, Inc., 59 Temple Place, Suite 330, Boston, MA  02111-1307  USA
 *
 *
 *  For further information, please contact Hanns Holger Rutz at
 *  contact@sciss.de
 *
 *
 *  Changelog:
 */

package de.sciss.synth
package ugen

import collection.immutable.{ IndexedSeq => IIdxSeq }
import collection.breakOut

/**
 *    @version 0.12, 17-May-10
 */

// ---------- Control ----------

object Control {
   /**
    *    Note: we are not providing further convenience methods,
    *    as that is the task of ControlProxyFactory...
    */
   def ir( values: IIdxSeq[ Float ], name: Option[ String ] = None ) = apply(  scalar,  values, name )
   def kr( values: IIdxSeq[ Float ], name: Option[ String ] = None ) = apply( control, values, name )

   def ir( values: Float* ) : Control = ir( IIdxSeq( values: _* ))
   def kr( values: Float* ) : Control = kr( IIdxSeq( values: _* ))

   final class UGen private[ugen]( rate: Rate, numChannels: Int, override val specialIndex: Int )
   extends UGen.MultiOut( "Control", rate, IIdxSeq.fill( numChannels )( rate ), IIdxSeq.empty )
}
final case class Control( rate: Rate, values: IIdxSeq[ Float ], ctrlName: Option[ String ])
extends UGenSource.MultiOut( "Control" /*, values.size */) {
//def numOutputs = values.size
   protected def makeUGens : UGenInLike = makeUGen( IIdxSeq.empty )

   protected def makeUGen( args: IIdxSeq[ UGenIn ]) : UGenInLike = {
      val specialIndex = UGenGraph.builder.addControl( values, ctrlName )
      new Control.UGen( rate, values.size, specialIndex )
   }
}

final case class ControlProxy( rate: Rate, values: IIdxSeq[ Float ], name: Option[ String ])( val factory: ControlFactory )
extends AbstractControlProxy[ ControlProxy ] // IIdxSeq.fill( values.size )( rate )

final class ControlFactory( rate: Rate ) extends AbstractControlFactory[ ControlProxy ] {
   protected def makeUGen( numChannels: Int, specialIndex: Int ) : UGen = new Control.UGen( rate, numChannels, specialIndex )
}

// ---------- TrigControl ----------

object TrigControl {
   def kr( values: IIdxSeq[ Float ], name: Option[ String ] = None ) = TrigControl( values, name )
   def kr( values: Float* ) : TrigControl = kr( IIdxSeq( values: _* ))

   final class UGen private[ugen]( numChannels: Int, override val specialIndex: Int )
   extends UGen.MultiOut( "TrigControl", control, IIdxSeq.fill( numChannels )( control ), IIdxSeq.empty )
}
final case class TrigControl( values: IIdxSeq[ Float ], ctrlName: Option[ String ])
extends UGenSource.MultiOut( "TrigControl" /*, values.size */) with ControlRated {
//def numOutputs = values.size
   protected def makeUGens : UGenInLike = makeUGen( IIdxSeq.empty )

   protected def makeUGen( args: IIdxSeq[ UGenIn ]) : UGenInLike = {
      val specialIndex = UGenGraph.builder.addControl( values, ctrlName )
      new TrigControl.UGen( values.size, specialIndex )
   }
}

<<<<<<< HEAD
case class TrigControlProxy( values: IIdxSeq[ Float ], name: Option[ String ])
extends AbstractControlProxy[ TrigControlProxy ]( control, values.size ) with ControlRated {
=======
final case class TrigControlProxy( values: IIdxSeq[ Float ], name: Option[ String ])
extends AbstractControlProxy[ TrigControlProxy ] /* ( IIdxSeq.fill( values.size )( control )) */ with ControlRated {
>>>>>>> 76aae6c1
   def factory = TrigControlFactory
}

object TrigControlFactory extends AbstractControlFactory[ TrigControlProxy ] {
   protected def makeUGen( numChannels: Int, specialIndex: Int ) : UGen = new TrigControl.UGen( numChannels, specialIndex )
}

// ---------- AudioControl ----------

object AudioControl {
   def ar( values: IIdxSeq[ Float ], name: Option[ String ] = None ) = AudioControl( values, name )
   def ar( values: Float* ) : AudioControl = ar( IIdxSeq( values: _* ))

   final class UGen private[ugen]( numChannels: Int, override val specialIndex: Int )
   extends UGen.MultiOut( "AudioControl", audio, IIdxSeq.fill( numChannels )( audio ), IIdxSeq.empty )
}
final case class AudioControl( values: IIdxSeq[ Float ], ctrlName: Option[ String ])
extends UGenSource.MultiOut( "AudioControl" /*, values.size */) with AudioRated {
//def numOutputs = values.size
   protected def makeUGens : UGenInLike = makeUGen( IIdxSeq.empty )
   protected def makeUGen( args: IIdxSeq[ UGenIn ]) : UGenInLike = {
      val specialIndex = UGenGraph.builder.addControl( values, ctrlName )
      new AudioControl.UGen( values.size, specialIndex )
   }
}

<<<<<<< HEAD
case class AudioControlProxy( values: IIdxSeq[ Float ], name: Option[ String ])
extends AbstractControlProxy[ AudioControlProxy ]( audio, values.size ) with AudioRated {
   def factory = AudioControlFactory
=======
>>>>>>> 76aae6c1

final case class AudioControlProxy( values: IIdxSeq[ Float ], name: Option[ String ])
extends AbstractControlProxy[ AudioControlProxy ] /* ( IIdxSeq.fill( values.size )( audio )) */ with AudioRated {
   def factory = AudioControlFactory
}

object AudioControlFactory extends AbstractControlFactory[ AudioControlProxy ] {
   protected def makeUGen( numChannels: Int, specialIndex: Int ) : UGen = new AudioControl.UGen( numChannels, specialIndex )
}<|MERGE_RESOLUTION|>--- conflicted
+++ resolved
@@ -90,13 +90,8 @@
    }
 }
 
-<<<<<<< HEAD
-case class TrigControlProxy( values: IIdxSeq[ Float ], name: Option[ String ])
-extends AbstractControlProxy[ TrigControlProxy ]( control, values.size ) with ControlRated {
-=======
 final case class TrigControlProxy( values: IIdxSeq[ Float ], name: Option[ String ])
 extends AbstractControlProxy[ TrigControlProxy ] /* ( IIdxSeq.fill( values.size )( control )) */ with ControlRated {
->>>>>>> 76aae6c1
    def factory = TrigControlFactory
 }
 
@@ -123,12 +118,6 @@
    }
 }
 
-<<<<<<< HEAD
-case class AudioControlProxy( values: IIdxSeq[ Float ], name: Option[ String ])
-extends AbstractControlProxy[ AudioControlProxy ]( audio, values.size ) with AudioRated {
-   def factory = AudioControlFactory
-=======
->>>>>>> 76aae6c1
 
 final case class AudioControlProxy( values: IIdxSeq[ Float ], name: Option[ String ])
 extends AbstractControlProxy[ AudioControlProxy ] /* ( IIdxSeq.fill( values.size )( audio )) */ with AudioRated {
