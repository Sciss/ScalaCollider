<<<<<<< HEAD
h2. ScalaCollider ==<small>-- version 0.24 --</small>==
=======
h2. ScalaCollider <small>v0.30</small>
>>>>>>> 76aae6c1

h3. statement

ScalaCollider is a SuperCollider client for the Scala language. It is (C)opyright 2008-2011 by Hanns Holger Rutz. All rights reserved. ScalaCollider is released under the "GNU General Public License":http://github.com/Sciss/ScalaCollider/blob/master/licenses/ScalaCollider-License.txt and comes with absolutely no warranties. To contact the author, send an email to @contact at sciss.de@
<<<<<<< HEAD

h3. requirements / installation

ScalaCollider currently compiles against Scala 2.9.0 and 2.8.1. It requires Java 1.6 and SuperCollider 3.3.1+. It depends on ScalaOSC ( "github.com/Sciss/ScalaOSC":http://github.com/Sciss/ScalaOSC ) and ScalaAudioFile ( "github.com/Sciss/ScalaAudioFile":http://github.com/Sciss/ScalaAudioFile )

The repository contains a project file for Intellij IDEA 10 CE, and project files for sbt. Targets for sbt:
=======

h3. new in v0.30

NOTE: There have been made several changes from 0.25 to 0.30...

* To facilitate future graph re-writing, elements are now _lazy_ which means they do not instantly (multi-channel) expand into UGens. The idea is to be able to capture the whole expression tree, which then could be used to transform it, to visualize it (before multi-channel expansion!), etc.
* In the meantime, the UGens themselves are not represented any more by individual classes but only generic classes such as @UGen.SingleOut@. As we expect manipulations to happen at the @GE@ level, this keeps the number of classes smaller.
* The SynthDef creation process is now two staged. The @GE@ tree is captured as a @SynthGraph@ which in turn expands into a @UGenGraph@.
* Automatic subtree omission for side-effect-free roots is currently disabled.
* We started to implement type constraints for the rates, but this is all a difficult business and  will take more time to find its final shape. Branch Synthetic3 represents the latest effort. The project was killed in branch Synthetic4, though.
* the implicit conversion to GraphFunction has been disabled. so instead of @{ }.play@, use @play { }@
* @Multi@ was introduced which wrapped graph elements representing true multi-channel signals, that is not synthetically expanded signals but for instance UGens which have several outputs (e.g. In, PlayBuf). In the meantime @Multi@ has been eliminated again, and the wrapping behaviour of sclang has been adopted successfully.
* recursive graph generation may require type annotations. specifically all UGen classes now return the UGen type itself instead of GE, which comes with the need to annotate vars in certain cases.
* Methods @outputs@ and @numOutputs@ are not available for the lazy graph elements. You can mostly work around this by using special graph elements for channel handling, like @Zip@, @Reduce@, @Fold@, @Splay@, @Mix@, @Flatten@. Method \ (backslash) is still preserved, but it may change in a future version if it causes problems with graph re-writing.

h3. requirements / installation

ScalaCollider currently builds with xsbt (sbt 0.11) against Scala 2.9.1. It requires Java 1.6 and SuperCollider 3 (it has been tested with SuperCollider 3.4). It depends on ScalaOSC ( "github.com/Sciss/ScalaOSC":http://github.com/Sciss/ScalaOSC ) and ScalaAudioFile ( "github.com/Sciss/ScalaAudioFile":http://github.com/Sciss/ScalaAudioFile )

The repository contains a project file for Intellij IDEA 10.5 CE, and project files for sbt. Targets for xsbt:
>>>>>>> 76aae6c1

* @update@
* @clean@
* @compile@
* @doc@
* @package@
* @demo@

<<<<<<< HEAD
You should now be able to simply do an @sbt update@ to pull the depenancies from scala-tools.org. If you wish to install ScalaOSC and ScalaAudioFile locally, clone their respective git repositories, and then for each execute

@$ sbt publish-local@

Afterwards, go back into the clone of the ScalaCollider git repository, and simply run

@$ sbt update@

which should find ScalaOSC and ScalaAudioFile in your local Ivy repository.
=======
Running @xsbt update@ should download all the dependencies from scala-tools.org.
>>>>>>> 76aae6c1

h3. running the demo

The demo target starts a REPL and executes the file @console-startup.txt@ which by default imports the necessary packages, creates a server-options builder bound to @so@ and defines a @boot@ method. make sure that @so.programPath@ is set correctly:

@scala> so.programPath = "/to/my/scsynth"@

You might omit this, as ScalaCollider will by default read the environment variable @SC_HOME@. Environment variables are stored depending on your operating system. On OS X, if you use the app-bundle of ScalaCollider-Swing, you can access them from the terminal:

pre. $ touch ~/.MacOSX/environment.plist
$ open ~/.MacOSX/environment.plist

On the other hand, if you run ScalaCollider from a Bash terminal, you instead edit @~/.bash_profile@. The entry is something like @export SC_HOME=/path/to/folder-of-scsynth@. On linux, the environment variables probably go in @~/.profile@.

Finally, to boot the server:

@scala> boot@

Please refer to @ExampleCmd.txt@ for some example code. There is also an introductory video for the "Swing frontend":http://github.com/Sciss/ScalaColliderSwing at "www.screencast.com/t/YjUwNDZjMT":http://www.screencast.com/t/YjUwNDZjMT

h3. download and resources
<<<<<<< HEAD

The current version can be downloaded from "github.com/Sciss/ScalaCollider":http://github.com/Sciss/ScalaCollider

More information is available from the wiki at "github.com/Sciss/ScalaCollider/wiki":http://github.com/Sciss/ScalaCollider/wiki

=======

The current version can be downloaded from "github.com/Sciss/ScalaCollider":http://github.com/Sciss/ScalaCollider

More information is available from the wiki at "github.com/Sciss/ScalaCollider/wiki":http://github.com/Sciss/ScalaCollider/wiki

>>>>>>> 76aae6c1
A mailing list is available at "groups.google.com/group/scalacollider":http://groups.google.com/group/scalacollider<|MERGE_RESOLUTION|>--- conflicted
+++ resolved
@@ -1,20 +1,8 @@
-<<<<<<< HEAD
-h2. ScalaCollider ==<small>-- version 0.24 --</small>==
-=======
 h2. ScalaCollider <small>v0.30</small>
->>>>>>> 76aae6c1
 
 h3. statement
 
 ScalaCollider is a SuperCollider client for the Scala language. It is (C)opyright 2008-2011 by Hanns Holger Rutz. All rights reserved. ScalaCollider is released under the "GNU General Public License":http://github.com/Sciss/ScalaCollider/blob/master/licenses/ScalaCollider-License.txt and comes with absolutely no warranties. To contact the author, send an email to @contact at sciss.de@
-<<<<<<< HEAD
-
-h3. requirements / installation
-
-ScalaCollider currently compiles against Scala 2.9.0 and 2.8.1. It requires Java 1.6 and SuperCollider 3.3.1+. It depends on ScalaOSC ( "github.com/Sciss/ScalaOSC":http://github.com/Sciss/ScalaOSC ) and ScalaAudioFile ( "github.com/Sciss/ScalaAudioFile":http://github.com/Sciss/ScalaAudioFile )
-
-The repository contains a project file for Intellij IDEA 10 CE, and project files for sbt. Targets for sbt:
-=======
 
 h3. new in v0.30
 
@@ -35,7 +23,6 @@
 ScalaCollider currently builds with xsbt (sbt 0.11) against Scala 2.9.1. It requires Java 1.6 and SuperCollider 3 (it has been tested with SuperCollider 3.4). It depends on ScalaOSC ( "github.com/Sciss/ScalaOSC":http://github.com/Sciss/ScalaOSC ) and ScalaAudioFile ( "github.com/Sciss/ScalaAudioFile":http://github.com/Sciss/ScalaAudioFile )
 
 The repository contains a project file for Intellij IDEA 10.5 CE, and project files for sbt. Targets for xsbt:
->>>>>>> 76aae6c1
 
 * @update@
 * @clean@
@@ -44,19 +31,7 @@
 * @package@
 * @demo@
 
-<<<<<<< HEAD
-You should now be able to simply do an @sbt update@ to pull the depenancies from scala-tools.org. If you wish to install ScalaOSC and ScalaAudioFile locally, clone their respective git repositories, and then for each execute
-
-@$ sbt publish-local@
-
-Afterwards, go back into the clone of the ScalaCollider git repository, and simply run
-
-@$ sbt update@
-
-which should find ScalaOSC and ScalaAudioFile in your local Ivy repository.
-=======
 Running @xsbt update@ should download all the dependencies from scala-tools.org.
->>>>>>> 76aae6c1
 
 h3. running the demo
 
@@ -78,17 +53,9 @@
 Please refer to @ExampleCmd.txt@ for some example code. There is also an introductory video for the "Swing frontend":http://github.com/Sciss/ScalaColliderSwing at "www.screencast.com/t/YjUwNDZjMT":http://www.screencast.com/t/YjUwNDZjMT
 
 h3. download and resources
-<<<<<<< HEAD
 
 The current version can be downloaded from "github.com/Sciss/ScalaCollider":http://github.com/Sciss/ScalaCollider
 
 More information is available from the wiki at "github.com/Sciss/ScalaCollider/wiki":http://github.com/Sciss/ScalaCollider/wiki
 
-=======
-
-The current version can be downloaded from "github.com/Sciss/ScalaCollider":http://github.com/Sciss/ScalaCollider
-
-More information is available from the wiki at "github.com/Sciss/ScalaCollider/wiki":http://github.com/Sciss/ScalaCollider/wiki
-
->>>>>>> 76aae6c1
 A mailing list is available at "groups.google.com/group/scalacollider":http://groups.google.com/group/scalacollider